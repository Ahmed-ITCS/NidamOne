--- conflicted
+++ resolved
@@ -99,7 +99,6 @@
 		frappe.monitor.stop(response)
 		frappe.recorder.dump()
 
-<<<<<<< HEAD
 		frappe.logger("web").info({
 			"site": get_site_name(request.host),
 			"remote_addr": request.remote_addr,
@@ -109,10 +108,9 @@
 			"scheme": request.scheme,
 			"http_status_code": response.status_code
 		})
-=======
+
 		if response and hasattr(frappe.local, 'rate_limiter'):
 			response.headers.extend(frappe.local.rate_limiter.headers())
->>>>>>> a7f941bc
 
 		frappe.destroy()
 
