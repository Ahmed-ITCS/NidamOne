--- conflicted
+++ resolved
@@ -90,11 +90,7 @@
 					if frappe.local.form_dict.get('fields'):
 						frappe.local.form_dict['fields'] = json.loads(frappe.local.form_dict['fields'])
 					frappe.local.response.update({
-<<<<<<< HEAD
-						"data":  frappe.call(frappe.desk.reportview.execute,
-=======
 						"data":  frappe.call(frappe.client.get_list,
->>>>>>> 575ec001
 							doctype, **frappe.local.form_dict)})
 
 				if frappe.local.request.method=="POST":
