--- conflicted
+++ resolved
@@ -212,7 +212,15 @@
    "options": "Currency"
   },
   {
-<<<<<<< HEAD
+   "fieldname": "column_break_xtre",
+   "fieldtype": "Column Break"
+  },
+  {
+   "fieldname": "background_color",
+   "fieldtype": "Color",
+   "label": "Background Color"
+  },
+  {
    "default": "0",
    "description": "Check to display the full numeric value (e.g., 1,234,567 instead of 1.2M).",
    "fieldname": "show_full_number",
@@ -222,19 +230,6 @@
  ],
  "links": [],
  "modified": "2025-05-21 17:33:04.908518",
-=======
-   "fieldname": "column_break_xtre",
-   "fieldtype": "Column Break"
-  },
-  {
-   "fieldname": "background_color",
-   "fieldtype": "Color",
-   "label": "Background Color"
-  }
- ],
- "links": [],
- "modified": "2025-05-21 10:49:51.759985",
->>>>>>> f534411b
  "modified_by": "Administrator",
  "module": "Desk",
  "name": "Number Card",
