--- conflicted
+++ resolved
@@ -612,7 +612,6 @@
 			},
 		});
 	}
-<<<<<<< HEAD
 
 	render_pdf() {
 		let print_format = this.get_print_format();
@@ -633,8 +632,6 @@
 		}
 	}
 
-=======
->>>>>>> 9f0fe09e
 	render_page(method, printit = false) {
 		let w = window.open(
 			frappe.urllib.get_full_url(
