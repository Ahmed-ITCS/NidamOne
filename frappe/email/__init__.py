--- conflicted
+++ resolved
@@ -91,11 +91,7 @@
 	if not txt:
 		return contacts
 
-<<<<<<< HEAD
-	match = [d for d in contacts if (d.value and (d.value and txt in d.value or d.description and txt in d.description))]
-=======
 	match = [d for d in contacts if (d.value and ((d.value and txt in d.value) or (d.description and txt in d.description)))]
->>>>>>> 3d2e5705
 	return match
 
 def update_contact_cache(contacts):
