--- conflicted
+++ resolved
@@ -133,22 +133,6 @@
 	def get_recent_backup(self, older_than):
 		backup_path = get_backup_path()
 
-<<<<<<< HEAD
-		for this_file in file_list:
-			this_file = cstr(this_file)
-			this_file_path = os.path.join(get_backup_path(), this_file)
-			if not is_file_old(this_file_path, older_than):
-				if "-private-files" in this_file_path:
-					backup_path_private_files = this_file_path
-				elif "-files" in this_file_path:
-					backup_path_files = this_file_path
-				elif "-database" in this_file_path:
-					backup_path_db = this_file_path
-				elif "site_config" in this_file_path:
-					site_config_backup_path = this_file_path
-
-		return (backup_path_db, backup_path_files, backup_path_private_files, site_config_backup_path)
-=======
 		file_type_slugs = {
 			"database": "*-{}-database.sql.gz",
 			"public": "*-{}-files.tar",
@@ -188,7 +172,6 @@
 			recent_backups.get("private"),
 			recent_backups.get("config"),
 		)
->>>>>>> 8ec26175
 
 	def zip_files(self):
 		# For backwards compatibility - pre v13
@@ -316,10 +299,6 @@
 	recipient_list = odb.send_email()
 	frappe.msgprint(_("Download link for your backup will be emailed on the following email address: {0}").format(', '.join(recipient_list)))
 
-<<<<<<< HEAD
-=======
-
->>>>>>> 8ec26175
 @frappe.whitelist()
 def fetch_latest_backups():
 	"""Fetches paths of the latest backup taken in the last 30 days
@@ -329,9 +308,6 @@
 		dict: relative Backup Paths
 	"""
 	frappe.only_for("System Manager")
-<<<<<<< HEAD
-	odb = BackupGenerator(frappe.conf.db_name, frappe.conf.db_name, frappe.conf.db_password, db_host=frappe.db.host, db_type=frappe.conf.db_type, db_port=frappe.conf.db_port)
-=======
 	odb = BackupGenerator(
 		frappe.conf.db_name,
 		frappe.conf.db_name,
@@ -340,7 +316,6 @@
 		db_type=frappe.conf.db_type,
 		db_port=frappe.conf.db_port,
 	)
->>>>>>> 8ec26175
 	database, public, private, config = odb.get_recent_backup(older_than=24 * 30)
 
 	return {
@@ -350,12 +325,8 @@
 		"config": config
 	}
 
-<<<<<<< HEAD
-def scheduled_backup(older_than=6, ignore_files=False, backup_path_db=None, backup_path_files=None, backup_path_private_files=None, force=False, verbose=False):
-=======
 
 def scheduled_backup(older_than=6, ignore_files=False, backup_path=None, backup_path_db=None, backup_path_files=None, backup_path_private_files=None, backup_path_conf=None, force=False, verbose=False, compress=False):
->>>>>>> 8ec26175
 	"""this function is called from scheduler
 		deletes backups older than 7 days
 		takes backup"""
