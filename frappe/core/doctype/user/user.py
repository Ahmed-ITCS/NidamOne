--- conflicted
+++ resolved
@@ -1077,19 +1077,10 @@
 	return flt(
 		frappe.db.sql(
 			"""SELECT SUM(`simultaneous_sessions`)
-<<<<<<< HEAD
-        FROM `tabUser`
-        WHERE `enabled` = 1
-        AND `user_type` = 'System User'
-        AND `name` NOT IN ({})""".format(
-				", ".join(["%s"] * len(STANDARD_USERS))
-			),
-=======
 		FROM `tabUser`
 		WHERE `enabled` = 1
 		AND `user_type` = 'System User'
 		AND `name` NOT IN ({})""".format(", ".join(["%s"] * len(STANDARD_USERS))),
->>>>>>> 1b8e9c35
 			STANDARD_USERS,
 		)[0][0]
 	)
@@ -1118,17 +1109,9 @@
 	"""Return number of system users who logged in, in the last 3 days."""
 	return frappe.db.sql(
 		"""select count(*) from `tabUser`
-<<<<<<< HEAD
-        where enabled = 1 and user_type != 'Website User'
-        and name not in ({})
-        and hour(timediff(now(), last_active)) < 72""".format(
-			", ".join(["%s"] * len(STANDARD_USERS))
-		),
-=======
 		where enabled = 1 and user_type != 'Website User'
 		and name not in ({})
 		and hour(timediff(now(), last_active)) < 72""".format(", ".join(["%s"] * len(STANDARD_USERS))),
->>>>>>> 1b8e9c35
 		STANDARD_USERS,
 	)[0][0]
 
