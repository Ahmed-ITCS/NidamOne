--- conflicted
+++ resolved
@@ -198,22 +198,13 @@
 	except InvalidToken:
 		# encryption_key in site_config is changed and not valid
 		frappe.throw(
-<<<<<<< HEAD
-			_("Encryption key is invalid! Please check site_config.json")
-			+ "<br> "
-=======
 			(_("Failed to decrypt key {0}").format(key) + "<br><br>" if key else "")
 			+ _("Encryption key is invalid! Please check site_config.json")
 			+ "<br><br>"
->>>>>>> da5cfd9a
 			+ _(
 				"If you have recently restored the site, you may need to copy the site_config.json containing the original encryption key."
 			)
-<<<<<<< HEAD
-			+ "<br> "
-=======
 			+ "<br><br>"
->>>>>>> da5cfd9a
 			+ _(
 				"Please visit https://frappecloud.com/docs/sites/migrate-an-existing-site#encryption-key for more information."
 			),
