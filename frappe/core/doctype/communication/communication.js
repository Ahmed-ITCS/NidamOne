--- conflicted
+++ resolved
@@ -47,7 +47,6 @@
 			frm.trigger('show_relink_dialog');
 		});
 
-<<<<<<< HEAD
 		frm.add_custom_button(__("Add link"), function() {
 			frm.trigger('show_add_link_dialog');
 		});
@@ -56,8 +55,6 @@
 			frm.trigger('show_remove_link_dialog');
 		});
 
-=======
->>>>>>> ad0086c7
 		if(frm.doc.communication_type=="Communication"
 			&& frm.doc.communication_medium == "Email"
 			&& frm.doc.sent_or_received == "Received") {
