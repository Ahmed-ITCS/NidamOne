--- conflicted
+++ resolved
@@ -712,12 +712,12 @@
    "label": "Max Report Rows"
   },
   {
-<<<<<<< HEAD
    "default": "0",
    "fieldname": "show_absolute_datetime_in_timeline",
    "fieldtype": "Check",
    "label": "Show Absolute Datetime in Timeline"
-=======
+  },
+  {
    "fieldname": "api_logging_section",
    "fieldtype": "Section Break",
    "label": "API Logging"
@@ -727,17 +727,12 @@
    "fieldname": "log_api_requests",
    "fieldtype": "Check",
    "label": "Log API Requests"
->>>>>>> 695f561b
   }
  ],
  "icon": "fa fa-cog",
  "issingle": 1,
  "links": [],
-<<<<<<< HEAD
  "modified": "2025-06-05 20:54:53.538436",
-=======
- "modified": "2025-05-21 17:03:23.310169",
->>>>>>> 695f561b
  "modified_by": "Administrator",
  "module": "Core",
  "name": "System Settings",
