{
 "based_on": "Bootstrap 4",
 "button_gradients": 0,
 "button_rounded_corners": 1,
 "button_shadows": 0,
 "creation": "2015-02-19 13:37:33.925909",
 "custom": 0,
 "docstatus": 0,
 "doctype": "Website Theme",
 "font_properties": "300,600",
<<<<<<< HEAD
 "font_size": "",
 "idx": 27,
 "modified": "2020-04-24 10:02:44.993836",
=======
 "footer": [],
 "idx": 26,
 "modified": "2020-04-29 12:26:48.399125",
>>>>>>> 0a1aa03b
 "modified_by": "Administrator",
 "module": "Website",
 "name": "Standard",
 "navbar": [],
 "owner": "Administrator",
 "theme": "Standard",
 "theme_scss": "$enable-shadows: false;\n$enable-gradients: false;\n$enable-rounded: true;\n\n@import \"frappe/public/scss/website\";\n\n",
 "theme_url": "/assets/css/standard_style.css"
}<|MERGE_RESOLUTION|>--- conflicted
+++ resolved
@@ -8,15 +8,9 @@
  "docstatus": 0,
  "doctype": "Website Theme",
  "font_properties": "300,600",
-<<<<<<< HEAD
- "font_size": "",
- "idx": 27,
- "modified": "2020-04-24 10:02:44.993836",
-=======
  "footer": [],
  "idx": 26,
  "modified": "2020-04-29 12:26:48.399125",
->>>>>>> 0a1aa03b
  "modified_by": "Administrator",
  "module": "Website",
  "name": "Standard",
