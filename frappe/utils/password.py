--- conflicted
+++ resolved
@@ -65,7 +65,6 @@
 		raise e
 
 
-<<<<<<< HEAD
 def remove_encrypted_password(doctype, name, fieldname='password'):
 	frappe.db.sql(
 		'DELETE FROM `__Auth` WHERE doctype = %s and name = %s and fieldname = %s',
@@ -73,10 +72,7 @@
 	)
 
 
-def check_password(user, pwd, doctype='User', fieldname='password'):
-=======
 def check_password(user, pwd, doctype='User', fieldname='password', delete_tracker_cache=True):
->>>>>>> 9a90d251
 	'''Checks if user and password are correct, else raises frappe.AuthenticationError'''
 
 	auth = frappe.db.sql("""select `name`, `password` from `__Auth`
