frappe.ui.form.ControlMultiSelectList = frappe.ui.form.ControlData.extend({
	make_input() {
		let template  = `
			<div class="multiselect-list dropdown">
				<div class="form-control cursor-pointer dropdown-toggle input-sm" data-toggle="dropdown">
					<span class="status-text ellipsis"></span>
				</div>
				<ul class="dropdown-menu">
					<li class="dropdown-input-wrapper">
						<input type="text" class="form-control input-sm">
					</li>
					<div class="selectable-items">
					</div>
				</ul>
			</div>
		`;

		this.$list_wrapper = $(template);
		this.$input = $('<input>');
		this.$list_wrapper.prependTo(this.input_area);
		this.$filter_input = this.$list_wrapper.find('input');
		this.$list_wrapper.on('click', '.dropdown-menu', e => {
			e.stopPropagation();
		});
		this.$list_wrapper.on('click', '.selectable-item', e => {
			let $target = $(e.currentTarget);
			this.toggle_select_item($target);
		});
		this.$list_wrapper.on('input', 'input', frappe.utils.debounce((e) => {
			this.set_options()
				.then(() => {
					let txt = e.target.value;
					let filtered_options = this._options.filter(opt => {
						let match = false;
						if (this.values.includes(opt.value)) {
							return true;
						}
						match = Awesomplete.FILTER_CONTAINS(opt.label, txt);
						if (!match) {
							match = Awesomplete.FILTER_CONTAINS(opt.value, txt);
						}
						return match;
					});
					let options = this._selected_values
						.concat(filtered_options)
						.uniqBy(opt => opt.value);
					this.set_selectable_items(options);
				});
		}, 300));
		this.$list_wrapper.on('keydown', 'input', e => {
			if (e.key === 'ArrowDown') {
				this.highlight_item(1);
			} else if (e.key === 'ArrowUp') {
				this.highlight_item(-1);
			} else if (e.key === 'Enter') {
				if (this._$last_highlighted) {
					this.toggle_select_item(this._$last_highlighted);
					return false;
				}
			}
		});

		this.$list_wrapper.on('show.bs.dropdown', () => {
			this.set_options()
				.then(() => {
					this.set_selectable_items(this._options);
				});
		});

		this.set_input_attributes();
		this.values = [];
<<<<<<< HEAD
		this._options = [];
=======
		this._selected_values = [];
>>>>>>> b4abcdde
		this.highlighted = -1;
	},

	set_input_attributes() {
		this.$list_wrapper
			.attr("data-fieldtype", this.df.fieldtype)
			.attr("data-fieldname", this.df.fieldname);

		this.set_status(this.get_placeholder_text());

		if (this.doctype) {
			this.$list_wrapper.attr("data-doctype", this.doctype);
		}
		if(this.df.input_css) {
			this.$list_wrapper.css(this.df.input_css);
		}
		if(this.df.input_class) {
			this.$list_wrapper.addClass(this.df.input_class);
		}
	},

	toggle_select_item($selectable_item) {
		$selectable_item.toggleClass('selected');
		let value = decodeURIComponent($selectable_item.data().value);

		if ($selectable_item.hasClass('selected')) {
			this.values.push(value);
		} else {
			this.values = this.values.filter(val => val !== value);
		}
		this.update_selected_values(value);
		this.parse_validate_and_set_in_model('');
		this.update_status();
	},

	set_value(value) {
		if (typeof value === 'string') {
			value = [value];
		}
		this.values = value;
		this.values.forEach(value => {
			this.update_selected_values(value);
		});
		this.parse_validate_and_set_in_model('');
		this.update_status();
		return Promise.resolve();
	},

	update_selected_values(value) {
		this._selected_values = this._selected_values || [];
		let option = this._options.find(opt => opt.value === value);
		if (option) {
			if (this.values.includes(value)) {
				this._selected_values.push(option);
			} else {
				this._selected_values = this._selected_values.filter(opt => opt.value !== value);
			}
		}
	},

	update_status() {
		let text;
		if (this.values.length === 0) {
			text = this.get_placeholder_text();
		} else if (this.values.length === 1) {
			let val = this.values[0];
			let option = this._options.find(opt => opt.value === val);
			text = option ? option.label : val;
		} else {
			text = __('{0} values selected', [this.values.length]);
		}
		this.set_status(text);
	},

	get_placeholder_text() {
		return `<span class="text-extra-muted">${this.df.placeholder || ''}</span>`;
	},

	set_status(text) {
		this.$list_wrapper.find('.status-text').html(text);
	},

	set_options() {
		let promise = Promise.resolve();

		function process_options(options) {
			return options.map(option => {
				if (typeof option === 'string') {
					return {
						label: option,
						value: option
					};
				}
				if (!option.label) {
					option.label = option.value;
				}
				return option;
			});
		}

		if (this.df.get_data) {
			let txt = this.$filter_input.val();
			let value = this.df.get_data(txt);
			if (!value) {
				this._options = [];
			} else if (value.then) {
				promise = value.then(options => {
					this._options = process_options(options);
				});
			} else {
				this._options = process_options(value);
			}
		} else {
			this._options = process_options(this.df.options);
		}
		return promise;
	},

	set_selectable_items(options) {
		let html = options.map(option => {
			let encoded_value = encodeURIComponent(option.value);
			let selected = this.values.includes(option.value) ? 'selected' : '';
			return `<li class="selectable-item ${selected}" data-value="${encoded_value}">
				${option.label}
				<span class="octicon octicon-check text-muted"></span>
			</li>`;
		}).join('');
		if (!html) {
			html = `<li class="text-muted">${__('No values to show')}</li>`;
		}
		this.$list_wrapper
			.find('.selectable-items')
			.html(html);

		this.highlighted = -1;
	},

	get_value() {
		return this.values;
	},

	highlight_item(value) {
		this.highlighted += value;

		if (this.highlighted < 0) {
			this.highlighted = 0;
		}
		let $items = this.$list_wrapper.find('.selectable-item');
		if (this.highlighted > $items.length - 1) {
			this.highlighted = $items.length - 1;
		}

		let $item = $items[this.highlighted];

		if (this._$last_highlighted) {
			this._$last_highlighted.removeClass('highlighted');
		}
		this._$last_highlighted = $($item).addClass('highlighted');
		this.scroll_dropdown_if_needed($item);
	},

	scroll_dropdown_if_needed($item) {
		if ($item.scrollIntoView) {
			$item.scrollIntoView({ behavior: 'smooth', block: 'nearest', inline: 'start' });
		} else {
			$item.parentNode.scrollTop = $item.offsetTop - $item.parentNode.offsetTop;
		}
	}
});<|MERGE_RESOLUTION|>--- conflicted
+++ resolved
@@ -69,11 +69,8 @@
 
 		this.set_input_attributes();
 		this.values = [];
-<<<<<<< HEAD
 		this._options = [];
-=======
 		this._selected_values = [];
->>>>>>> b4abcdde
 		this.highlighted = -1;
 	},
 
