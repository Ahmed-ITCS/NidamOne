--- conflicted
+++ resolved
@@ -97,14 +97,6 @@
 def notify_assignment(assigned_by, owner, doc_type, doc_name, action='CLOSE', notify=0):
 	"""
 		Notify assignee that there is a change in assignment
-<<<<<<< HEAD
-	"""
-	if not (assigned_by and owner and doc_type and doc_name): return
-
-	if assigned_by==owner:
-		return
-	
-=======
 	"""	
 	if not (assigned_by and owner and doc_type and doc_name): return
 
@@ -112,7 +104,6 @@
 	if assigned_by==owner:
 		return
 
->>>>>>> 0736fcb9
 	from webnotes.boot import get_fullnames
 	user_info = get_fullnames()
 
