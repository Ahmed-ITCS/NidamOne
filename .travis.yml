--- conflicted
+++ resolved
@@ -7,14 +7,6 @@
   - mysql
 
 install:
-<<<<<<< HEAD
-  - sudo service mysql stop
-  - sudo apt-get install python-software-properties
-  - sudo apt-key adv --recv-keys --keyserver hkp://keyserver.ubuntu.com:80 0xcbcb082a1bb943db
-  - sudo add-apt-repository 'deb http://ftp.osuosl.org/pub/mariadb/repo/10.0/ubuntu precise main'
-  - sudo apt-get update
-=======
->>>>>>> 1022a9b4
   - sudo apt-get purge -y mysql-common
   - wget https://raw.githubusercontent.com/frappe/bench/master/install_scripts/setup_frappe.sh
   - sudo bash setup_frappe.sh --skip-setup-bench --mysql-root-password travis
