<div class="filter-box">
	<div class="list_filter row">
		<div class="fieldname-select-area col-sm-4 form-group ui-front"></div>
		<div class="col-sm-2 form-group">
			<select class="condition form-control">
<<<<<<< HEAD
				<option value="=">{%= __("Equals") %}</option>
				<option value="like">{%= __("Like") %}</option>
				<option value="in">{%= __("In") %}</option>
				<option value="not in">{%= __("Not In") %}</option>
				<option value="!=">{%= __("Not Equals") %}</option>
				<option value="not like">{%= __("Not Like") %}</option>
				<option value=">">{%= __(">") %}</option>
				<option value="<">{%= __("<") %}</option>
				<option value=">=">{%= __(">=") %}</option>
				<option value="<=">{%= __("<=") %}</option>
				<option value="Between">{%= __("Between") %}</option>
				<option value="descendants of">{%= __("Descendants Of") %}</option>
				<option value="not descendants of">{%= __("Not Descendants Of") %}</option>
				<option value="ancestors of">{%= __("Ancestors Of") %}</option>
				<option value="not ancestors of">{%= __("Not Ancestors Of") %}</option>
				<option value="Previous">{%=__("Previous")%}</option>
				<option value="Next">{%=__("Next")%}</option>
=======
				{% for condition in conditions %}
				<option value="{{condition[0]}}">{{ condition[1] }}</option>
				{% endfor %}
>>>>>>> 3e28e047
			</select>
		</div>
		<div class="col-sm-6 col-xs-12">
			<div class="filter-field pull-left" style="width: calc(100% - 70px)"></div>
			<div class="filter-actions pull-left">
				<a class="set-filter-and-run btn btn-sm btn-primary pull-left">
					<i class=" fa fa-check visible-xs"></i>
					<span class="hidden-xs">{%= __("Apply") %}</span></a>
				<a class="small grey remove-filter pull-left">
					<i class="octicon octicon-trashcan visible-xs"></i>
					<span class="hidden-xs">{%= __("Remove") %}</span></a>
			</div>
			<div class="clearfix"></div>
		</div>
	</div>
</div><|MERGE_RESOLUTION|>--- conflicted
+++ resolved
@@ -3,29 +3,9 @@
 		<div class="fieldname-select-area col-sm-4 form-group ui-front"></div>
 		<div class="col-sm-2 form-group">
 			<select class="condition form-control">
-<<<<<<< HEAD
-				<option value="=">{%= __("Equals") %}</option>
-				<option value="like">{%= __("Like") %}</option>
-				<option value="in">{%= __("In") %}</option>
-				<option value="not in">{%= __("Not In") %}</option>
-				<option value="!=">{%= __("Not Equals") %}</option>
-				<option value="not like">{%= __("Not Like") %}</option>
-				<option value=">">{%= __(">") %}</option>
-				<option value="<">{%= __("<") %}</option>
-				<option value=">=">{%= __(">=") %}</option>
-				<option value="<=">{%= __("<=") %}</option>
-				<option value="Between">{%= __("Between") %}</option>
-				<option value="descendants of">{%= __("Descendants Of") %}</option>
-				<option value="not descendants of">{%= __("Not Descendants Of") %}</option>
-				<option value="ancestors of">{%= __("Ancestors Of") %}</option>
-				<option value="not ancestors of">{%= __("Not Ancestors Of") %}</option>
-				<option value="Previous">{%=__("Previous")%}</option>
-				<option value="Next">{%=__("Next")%}</option>
-=======
 				{% for condition in conditions %}
 				<option value="{{condition[0]}}">{{ condition[1] }}</option>
 				{% endfor %}
->>>>>>> 3e28e047
 			</select>
 		</div>
 		<div class="col-sm-6 col-xs-12">
