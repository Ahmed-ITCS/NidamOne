--- conflicted
+++ resolved
@@ -1,11 +1,5 @@
 # Copyright (c) 2021, Frappe Technologies Pvt. Ltd. and Contributors
 # MIT License. See license.txt
-
-<<<<<<< HEAD
-from frappe.utils.jinja import get_jenv
-=======
-from __future__ import unicode_literals
->>>>>>> e82c9edc
 
 
 def resolve_class(classes):
