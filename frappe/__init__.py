--- conflicted
+++ resolved
@@ -26,18 +26,7 @@
 # Lazy imports
 faker = lazy_import('faker')
 
-<<<<<<< HEAD
-
-# Harmless for Python 3
-# For Python 2 set default encoding to utf-8
-if PY2:
-	reload(sys)
-	sys.setdefaultencoding("utf-8")
-
-__version__ = '13.2.2'
-=======
 __version__ = '13.1.2'
->>>>>>> 36fe9020
 
 __title__ = "Frappe Framework"
 
