--- conflicted
+++ resolved
@@ -324,10 +324,6 @@
 		this.intro_area.remove();
 		this.intro_area = null;
 	}
-<<<<<<< HEAD
-	
-}
-=======
 }
 
 _f.Frm.prototype.set_footnote = function(txt) {
@@ -344,7 +340,6 @@
 	}
 }
 
->>>>>>> 3a0a4ab3
 
 _f.Frm.prototype.setup_fields_std = function() {
 	var fl = wn.meta.docfield_list[this.doctype]; 
@@ -1171,12 +1166,9 @@
 
 _f.Frm.prototype.call_server = function(method, args, callback) {
 	$c_obj(cur_frm.get_doclist(), method, args, callback);
-<<<<<<< HEAD
-=======
 }
 
 _f.Frm.prototype.set_value = function(field, value) {
 	cur_frm.get_doc()[field] = value;
 	cur_frm.fields_dict[field].refresh();
->>>>>>> 3a0a4ab3
 }