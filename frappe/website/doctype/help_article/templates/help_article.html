{% extends "templates/web.html" %}

{% block header %}
<h1 itemprop="headline">{{ title }}</h1>
{% endblock %}

{% block page_content %}
<article itemscope itemtype="http://schema.org/BlogPost">
	<div>
		<h6 class='text-muted'>By {{ author }} on {{ frappe.format_date(creation) }}</h6>
		<span class="indicator {{ level_class }}">{{ level }}</span>
	</div>
	
	<div class="from-markdown my-4" itemprop="articleBody">
		{{ content }}
	</div>
<<<<<<< HEAD

	<p><br><a href="/{{ category.route }}" class='text-muted small'>
		{{ _("More articles on {0}").format(category.name) }}</a></p>
</article>
<div class="help-article-feedback mb-4">
	<hr />
	<div class="feedback-view ">
		<span class="text-muted small mr-2">{{ _("Was this article helpful?") }}</span>
		<button class="feedback btn btn-outline-primary btn-sm" data-value="Yes" style="width: 50px;">{{ _("Yes") }}</button>
		<button class="feedback btn btn-outline-primary btn-sm" data-value="No" style="width: 50px;">{{ _("No") }}</button>
		<button class="feedback-msg btn btn-sm disabled hide">{{ _("Thank you for your feedback!") }}</button>
	</div>
</div>
<div class="help-article-comments">
=======
>>>>>>> 59072daa
	<hr>
	<a href="/{{ category.route }}">
		{{ _("More articles on {0}").format(category.name) }}
	</a>
	<hr>
</article>

<div>
	<h5>Comments</h5>
	{% include 'templates/includes/comments/comments.html' %}
</div>
<<<<<<< HEAD
<script>
frappe.ready(function() {
	frappe.set_search_path("/kb");
	$(".feedback").click(function() {
		let args = {
			article: "{{ reference_name or name }}",
			helpful: this.getAttribute("data-value"),
		}

		frappe.call({
			btn: this,
			method: "frappe.website.doctype.help_article.help_article.add_feedback",
			args: args,
			callback: function(r) {
				$(".feedback")[0].classList.add("hide");
				$(".feedback")[1].classList.add("hide");
				$(".feedback-msg")[0].classList.remove("hide");
			}
		})
	});
});
</script>
=======
>>>>>>> 59072daa
{% endblock %}<|MERGE_RESOLUTION|>--- conflicted
+++ resolved
@@ -10,11 +10,10 @@
 		<h6 class='text-muted'>By {{ author }} on {{ frappe.format_date(creation) }}</h6>
 		<span class="indicator {{ level_class }}">{{ level }}</span>
 	</div>
-	
+
 	<div class="from-markdown my-4" itemprop="articleBody">
 		{{ content }}
 	</div>
-<<<<<<< HEAD
 
 	<p><br><a href="/{{ category.route }}" class='text-muted small'>
 		{{ _("More articles on {0}").format(category.name) }}</a></p>
@@ -29,8 +28,6 @@
 	</div>
 </div>
 <div class="help-article-comments">
-=======
->>>>>>> 59072daa
 	<hr>
 	<a href="/{{ category.route }}">
 		{{ _("More articles on {0}").format(category.name) }}
@@ -42,7 +39,6 @@
 	<h5>Comments</h5>
 	{% include 'templates/includes/comments/comments.html' %}
 </div>
-<<<<<<< HEAD
 <script>
 frappe.ready(function() {
 	frappe.set_search_path("/kb");
@@ -65,6 +61,4 @@
 	});
 });
 </script>
-=======
->>>>>>> 59072daa
 {% endblock %}